--- conflicted
+++ resolved
@@ -13,13 +13,6 @@
 #include "noise.h"
 #include "sceneLoader.h"
 #include "util.h"
-
-#define BLOCKDIM 32
-#define BLOCKSIZE (BLOCKDIM * BLOCKDIM)
-#define SCAN_BLOCK_DIM BLOCKSIZE
-
-#include "circleBoxTest.cu_inl"
-#include "exclusiveScan.cu_inl"
 
 ////////////////////////////////////////////////////////////////////////////////////////
 // Putting all the cuda kernels here
@@ -386,7 +379,158 @@
     // END SHOULD-BE-ATOMIC REGION
 }
 
-<<<<<<< HEAD
+__device__ __inline__ void
+shadePixelByPark(float2 pixelCenter, float3 p, float4* imagePtr, float rad, float3 rgb) {
+
+    float diffX = p.x - pixelCenter.x;
+    float diffY = p.y - pixelCenter.y;
+    float pixelDist = diffX * diffX + diffY * diffY;
+
+    //float rad = cuConstRendererParams.radius[circleIndex];;
+    float maxDist = rad * rad;
+
+    // circle does not contribute to the image
+    if (pixelDist > maxDist)
+        return;
+
+    //float3 rgb;
+    float alpha;
+
+    // there is a non-zero contribution.  Now compute the shading value
+
+    // suggestion: This conditional is in the inner loop.  Although it
+    // will evaluate the same for all threads, there is overhead in
+    // setting up the lane masks etc to implement the conditional.  It
+    // would be wise to perform this logic outside of the loop next in
+    // kernelRenderCircles.  (If feeling good about yourself, you
+    // could use some specialized template magic).
+#if 0
+    if (cuConstRendererParams.sceneName == SNOWFLAKES || cuConstRendererParams.sceneName == SNOWFLAKES_SINGLE_FRAME) {
+
+        const float kCircleMaxAlpha = .5f;
+        const float falloffScale = 4.f;
+
+        float normPixelDist = sqrt(pixelDist) / rad;
+        rgb = lookupColor(normPixelDist);
+
+        float maxAlpha = .6f + .4f * (1.f-p.z);
+        maxAlpha = kCircleMaxAlpha * fmaxf(fminf(maxAlpha, 1.f), 0.f); // kCircleMaxAlpha * clamped value
+        alpha = maxAlpha * exp(-1.f * falloffScale * normPixelDist * normPixelDist);
+
+    } else {
+        // simple: each circle has an assigned color
+        int index3 = 3 * circleIndex;
+        rgb = *(float3*)&(cuConstRendererParams.color[index3]);
+        alpha = .5f;
+    }
+#endif
+
+    alpha = .5f;
+    float oneMinusAlpha = 1.f - alpha;
+
+    // BEGIN SHOULD-BE-ATOMIC REGION
+    // global memory read
+
+    float4 existingColor = *imagePtr;
+    float4 newColor;
+    newColor.x = alpha * rgb.x + oneMinusAlpha * existingColor.x;
+    newColor.y = alpha * rgb.y + oneMinusAlpha * existingColor.y;
+    newColor.z = alpha * rgb.z + oneMinusAlpha * existingColor.z;
+    newColor.w = alpha + existingColor.w;
+
+    // global memory write
+    *imagePtr = newColor;
+
+    // END SHOULD-BE-ATOMIC REGION
+}
+
+__global__ void kernelRenderPixelsByPark() {
+    // set for thread to pixel
+    int threadIndex = threadIdx.y * blockDim.x + threadIdx.x; // index in thread-block for 1d array
+    int pixelX = blockIdx.x * blockDim.x + threadIdx.x; // x for pixel in entire image (Col in Matrix)
+    int pixelY = blockIdx.y * blockDim.y + threadIdx.y; // y for pixel in entire image (Row in Matrix)
+
+    // value for thread-block and using circleBoxTest.cu_inl
+    short imageWidth = cuConstRendererParams.imageWidth;
+    short imageHeight = cuConstRendererParams.imageHeight;
+    int numCircles = cuConstRendererParams.numCircles;
+
+    float blockXmin = (blockIdx.x * blockDim.x); // block left for float value
+    float blockXmax = (blockIdx.x * blockDim.x) + blockDim.x; // block right for float value
+    float blockYmin = (blockIdx.y * blockDim.y); // block top for float value
+    float blockYmax = (blockIdx.y * blockDim.y) + blockDim.y; // block bottom for float value
+    float invWidth = 1.f / imageWidth;
+    float invHeight = 1.f / imageHeight;
+
+    __shared__ uint ds_numOfCircles[BLOCKSIZE];
+    __shared__ uint ds_output[BLOCKSIZE];
+    volatile __shared__ uint ds_scratchpad[2 * BLOCKSIZE];
+    volatile __shared__ uint ds_circleIndex[BLOCKSIZE];
+    __shared__ float3 position[BLOCKSIZE];
+    __shared__ float radii[BLOCKSIZE];
+    __shared__ float3 colors[BLOCKSIZE];
+
+    int circlesPerThread = (numCircles + BLOCKSIZE -1)/ BLOCKSIZE;
+
+    float2 pixelCenterNorm = make_float2(invWidth * (static_cast<float>(pixelX) + 0.5f),
+                                         invHeight * (static_cast<float>(pixelY) + 0.5f));
+    float4* imgPtr = (float4*)(&cuConstRendererParams.imageData[4 * (pixelY * imageWidth + pixelX)]);
+    float4 existingColor = *imgPtr; // copied data
+
+    for (int i=0; i < circlesPerThread; i++) {
+        int cIdx = i * BLOCKSIZE + threadIndex;
+        ds_numOfCircles[threadIndex] = 0;
+
+        // find out a circle which intersect
+        // result is stored in shared memory, therefore all threads in block can share it
+        if (cIdx < numCircles) {
+            int cIdx3 = 3 * cIdx;
+            float3 p = *(float3*)(&cuConstRendererParams.position[cIdx3]);
+            float  rad = cuConstRendererParams.radius[cIdx];
+            short minX = static_cast<short>(imageWidth * (p.x - rad));
+            short maxX = static_cast<short>(imageWidth * (p.x + rad)) + 1;
+            short minY = static_cast<short>(imageHeight * (p.y - rad));
+            short maxY = static_cast<short>(imageHeight * (p.y + rad)) + 1;
+
+            if(!(blockXmin > maxX || blockXmax < minX
+                 || blockYmin > maxY || blockYmax < minY)){
+                ds_numOfCircles[threadIndex]=1;
+                radii[threadIndex] = rad;
+                position[threadIndex] = p;
+                colors[threadIndex] = *(float3*)(&cuConstRendererParams.color[cIdx3]);
+            }
+        }
+
+        __syncthreads();
+
+        // exclusive scan
+        sharedMemExclusiveScan(threadIndex, ds_numOfCircles, ds_output, ds_scratchpad, BLOCKSIZE);
+
+        __syncthreads();
+
+        int numOverBlkCircles = ds_output[BLOCKSIZE - 1];
+        if ( ds_numOfCircles[BLOCKSIZE - 1] == 1 )
+            numOverBlkCircles += 1;
+
+        if ( ds_numOfCircles[threadIndex] == 1 ) {
+            ds_circleIndex[ds_output[threadIndex]] = threadIndex;
+        }
+
+        __syncthreads();
+
+        for (int j=0; j < numOverBlkCircles; j++) {
+            int index = i * BLOCKSIZE + ds_circleIndex[j];
+            float3 p = position[ds_circleIndex[j]];
+            float rad = radii[ds_circleIndex[j]];
+            float3 color = colors[ds_circleIndex[j]];
+
+            shadePixelByPark(pixelCenterNorm, p, &existingColor, rad, color);
+        }
+    }
+
+    *imgPtr = existingColor;
+}
+
 __global__ void kernelRenderPixels() {
     // set for thread to pixel
     int index1d = threadIdx.y * blockDim.x + threadIdx.x; // index in thread-block for 1d array
@@ -487,6 +631,7 @@
     }
 }
 
+// render one circle && each thread shade pixel in one circle
 __global__ void kernelRenderCircle(short screenMinX, short screenMaxX, short screenMinY, short screenMaxY, float invHeight, float invWidth, int circleIndex) {
 
     int index1d = blockIdx.x * blockDim.x + threadIdx.x; // index in thread-block for 1d array
@@ -507,258 +652,6 @@
                                          invHeight * (static_cast<float>(pixelY) + 0.5f));
     float3 p = *(float3*)(&cuConstRendererParams.position[circleIndex * 3]);
     shadePixel(circleIndex, pixelCenterNorm, p, imgPtr);
-=======
-__device__ __inline__ void
-shadePixelByPark(float2 pixelCenter, float3 p, float4* imagePtr, float rad, float3 rgb) {
-
-    float diffX = p.x - pixelCenter.x;
-    float diffY = p.y - pixelCenter.y;
-    float pixelDist = diffX * diffX + diffY * diffY;
-
-    //float rad = cuConstRendererParams.radius[circleIndex];;
-    float maxDist = rad * rad;
-
-    // circle does not contribute to the image
-    if (pixelDist > maxDist)
-        return;
-
-    //float3 rgb;
-    float alpha;
-
-    // there is a non-zero contribution.  Now compute the shading value
-
-    // suggestion: This conditional is in the inner loop.  Although it
-    // will evaluate the same for all threads, there is overhead in
-    // setting up the lane masks etc to implement the conditional.  It
-    // would be wise to perform this logic outside of the loop next in
-    // kernelRenderCircles.  (If feeling good about yourself, you
-    // could use some specialized template magic).
-    #if 0
-    if (cuConstRendererParams.sceneName == SNOWFLAKES || cuConstRendererParams.sceneName == SNOWFLAKES_SINGLE_FRAME) {
-
-        const float kCircleMaxAlpha = .5f;
-        const float falloffScale = 4.f;
-
-        float normPixelDist = sqrt(pixelDist) / rad;
-        rgb = lookupColor(normPixelDist);
-
-        float maxAlpha = .6f + .4f * (1.f-p.z);
-        maxAlpha = kCircleMaxAlpha * fmaxf(fminf(maxAlpha, 1.f), 0.f); // kCircleMaxAlpha * clamped value
-        alpha = maxAlpha * exp(-1.f * falloffScale * normPixelDist * normPixelDist);
-
-    } else {
-        // simple: each circle has an assigned color
-        int index3 = 3 * circleIndex;
-        rgb = *(float3*)&(cuConstRendererParams.color[index3]);
-        alpha = .5f;
-    }
-    #endif
-
-    alpha = .5f;
-    float oneMinusAlpha = 1.f - alpha;
-
-    // BEGIN SHOULD-BE-ATOMIC REGION
-    // global memory read
-
-    float4 existingColor = *imagePtr;
-    float4 newColor;
-    newColor.x = alpha * rgb.x + oneMinusAlpha * existingColor.x;
-    newColor.y = alpha * rgb.y + oneMinusAlpha * existingColor.y;
-    newColor.z = alpha * rgb.z + oneMinusAlpha * existingColor.z;
-    newColor.w = alpha + existingColor.w;
-
-    // global memory write
-    *imagePtr = newColor;
-
-    // END SHOULD-BE-ATOMIC REGION
-}
-
-__global__ void kernelRenderPixelsByPark() {
-    // set for thread to pixel
-    int threadIndex = threadIdx.y * blockDim.x + threadIdx.x; // index in thread-block for 1d array
-    int pixelX = blockIdx.x * blockDim.x + threadIdx.x; // x for pixel in entire image (Col in Matrix)
-    int pixelY = blockIdx.y * blockDim.y + threadIdx.y; // y for pixel in entire image (Row in Matrix)
-
-    // value for thread-block and using circleBoxTest.cu_inl
-    short imageWidth = cuConstRendererParams.imageWidth;
-    short imageHeight = cuConstRendererParams.imageHeight;
-    int numCircles = cuConstRendererParams.numCircles;
-
-    float blockXmin = (blockIdx.x * blockDim.x); // block left for float value
-    float blockXmax = (blockIdx.x * blockDim.x) + blockDim.x; // block right for float value
-    float blockYmin = (blockIdx.y * blockDim.y); // block top for float value
-    float blockYmax = (blockIdx.y * blockDim.y) + blockDim.y; // block bottom for float value
-    float invWidth = 1.f / imageWidth;
-    float invHeight = 1.f / imageHeight;
-
-    __shared__ uint ds_numOfCircles[BLOCKSIZE];
-    __shared__ uint ds_output[BLOCKSIZE];
-    volatile __shared__ uint ds_scratchpad[2 * BLOCKSIZE];
-    volatile __shared__ uint ds_circleIndex[BLOCKSIZE];
-    __shared__ float3 position[BLOCKSIZE];
-    __shared__ float radii[BLOCKSIZE];
-    __shared__ float3 colors[BLOCKSIZE];
-
-    int circlesPerThread = (numCircles + BLOCKSIZE -1)/ BLOCKSIZE;
-
-    float2 pixelCenterNorm = make_float2(invWidth * (static_cast<float>(pixelX) + 0.5f),
-                                                     invHeight * (static_cast<float>(pixelY) + 0.5f));
-    float4* imgPtr = (float4*)(&cuConstRendererParams.imageData[4 * (pixelY * imageWidth + pixelX)]);
-    float4 existingColor = *imgPtr; // copied data
-
-    for (int i=0; i < circlesPerThread; i++) {
-        int cIdx = i * BLOCKSIZE + threadIndex;
-        ds_numOfCircles[threadIndex] = 0;
-
-        // find out a circle which intersect
-        // result is stored in shared memory, therefore all threads in block can share it
-        if (cIdx < numCircles) {
-            int cIdx3 = 3 * cIdx;
-            float3 p = *(float3*)(&cuConstRendererParams.position[cIdx3]);
-            float  rad = cuConstRendererParams.radius[cIdx];
-            short minX = static_cast<short>(imageWidth * (p.x - rad));
-            short maxX = static_cast<short>(imageWidth * (p.x + rad)) + 1;
-            short minY = static_cast<short>(imageHeight * (p.y - rad));
-            short maxY = static_cast<short>(imageHeight * (p.y + rad)) + 1;
-            
-            if(!(blockXmin > maxX || blockXmax < minX
-            || blockYmin > maxY || blockYmax < minY)){
-                ds_numOfCircles[threadIndex]=1;
-                radii[threadIndex] = rad;
-                position[threadIndex] = p;
-                colors[threadIndex] = *(float3*)(&cuConstRendererParams.color[cIdx3]);
-            }
-        } 
-
-        __syncthreads();
-
-        // exclusive scan
-        sharedMemExclusiveScan(threadIndex, ds_numOfCircles, ds_output, ds_scratchpad, BLOCKSIZE);
-
-        __syncthreads();
-
-        int numOverBlkCircles = ds_output[BLOCKSIZE - 1];
-        if ( ds_numOfCircles[BLOCKSIZE - 1] == 1 )
-            numOverBlkCircles += 1;
-
-        if ( ds_numOfCircles[threadIndex] == 1 ) {
-            ds_circleIndex[ds_output[threadIndex]] = threadIndex;
-        }
-
-        __syncthreads();
-        
-        for (int j=0; j < numOverBlkCircles; j++) {
-            int index = i * BLOCKSIZE + ds_circleIndex[j];
-            float3 p = position[ds_circleIndex[j]];
-            float rad = radii[ds_circleIndex[j]];
-            float3 color = colors[ds_circleIndex[j]];
-            
-            shadePixelByPark(pixelCenterNorm, p, &existingColor, rad, color);
-        }
-    }
-    
-    *imgPtr = existingColor;
-}
-
-__global__ void kernelRenderPixels() {
-    // set for thread to pixel
-    int index1d = threadIdx.y * blockDim.x + threadIdx.x; // index in thread-block for 1d array
-    int pixelX = blockIdx.x * blockDim.x + threadIdx.x; // x for pixel in entire image (Col in Matrix)
-    int pixelY = blockIdx.y * blockDim.y + threadIdx.y; // y for pixel in entire image (Row in Matrix)
-
-    // value for thread-block and using circleBoxTest.cu_inl
-    short imageWidth = cuConstRendererParams.imageWidth;
-    short imageHeight = cuConstRendererParams.imageHeight;
-    float blockL = static_cast<float>(blockIdx.x) / gridDim.x; // block left for float value
-    float blockR = blockL + static_cast<float>(blockDim.x) / imageWidth; // block right for float value
-    float blockT = static_cast<float>(blockIdx.y) / gridDim.y; // block top for float value
-    float blockB = blockT + static_cast<float>(blockDim.y) / imageHeight; // block bottom for float value
-    float invWidth = 1.f / imageWidth;
-    float invHeight = 1.f / imageHeight;
-
-    __shared__ uint inBlock[BLOCKSIZE]; // flag value for checking whether circle intersect the block
-    __shared__ uint cumuloutput[BLOCKSIZE]; // inclusive scan(prefixsum) output
-    __shared__ uint scratchpad[2*BLOCKSIZE]; // shared memory for inclusive scan
-    __shared__ uint intersectCircles[BLOCKSIZE]; // store circle index of intersecting circles
-    float4* imgPtr;
-    float4 colordata; // copied data
-    float2 pixelCenterNorm;
-
-    if (pixelX < imageWidth && pixelY < imageHeight){
-        imgPtr = (float4*)(&cuConstRendererParams.imageData[4 * (pixelY * imageWidth + pixelX)]);
-        colordata = *imgPtr;
-        pixelCenterNorm = make_float2(invWidth * (static_cast<float>(pixelX) + 0.5f),
-                                      invHeight * (static_cast<float>(pixelY) + 0.5f));
-    }
-
-    // find out circle which contribute to this pixel && calculate new pixel data per block
-    for(int blockcircleindex = 0; blockcircleindex < cuConstRendererParams.numCircles; blockcircleindex += BLOCKSIZE){
-        int circleidx = index1d + blockcircleindex;
-        float3 p = *(float3*)(&cuConstRendererParams.position[circleidx * 3]);
-        float rad = cuConstRendererParams.radius[circleidx];
-
-        // find out a circle which intersect block using circleBoxTest.cu_inl
-        // result is stored in shared memory, therefore all threads in block can share it
-        if (circleidx >= cuConstRendererParams.numCircles){
-            inBlock[index1d] = 0;
-        }else{
-            inBlock[index1d] = static_cast<uint>(circleInBoxConservative(p.x, p.y, rad, blockL, blockR, blockB, blockT));
-        }
-        __syncthreads(); // wait for all threads
-
-        // inclusive scan
-        sharedMemInclusiveScan(index1d, inBlock, cumuloutput, scratchpad, BLOCKSIZE);
-        // ex) [1, 0, 1, 1, 1, 0] => [1, 1, 2, 3, 4, 4]
-        __syncthreads(); // wait for all threads
-
-        // store for intersecting
-        if (index1d == 0 && cumuloutput[0] == 1){
-            intersectCircles[0] = circleidx;
-        } else if (cumuloutput[index1d] == (cumuloutput[index1d-1]+1)){
-            intersectCircles[cumuloutput[index1d-1]] = circleidx;
-        }
-        uint numintersectcircle = cumuloutput[BLOCKSIZE-1];
-        __syncthreads(); // wait for all threads
-
-        // find out a definitive circle which intersect block using circleBoxTest.cu_inl
-        // we narrow down scope of searching by circleInBoxConservative
-        if (index1d >= numintersectcircle){
-            inBlock[index1d] = 0;
-        } else {
-            float3 tempp = *(float3*)(&cuConstRendererParams.position[intersectCircles[index1d] * 3]);
-            float temprad = cuConstRendererParams.radius[intersectCircles[index1d]];
-            inBlock[index1d] = static_cast<uint>(circleInBox(tempp.x, tempp.y, temprad, blockL, blockR, blockB, blockT));
-        }
-        __syncthreads(); // wait for all threads
-
-        // inclusive scan
-        sharedMemInclusiveScan(index1d, inBlock, cumuloutput, scratchpad, BLOCKSIZE);
-        __syncthreads(); // wait for all threads
-
-        // store for intersecting circle index, re-use inBlock share memory for result
-        if (index1d == 0 && cumuloutput[0] == 1){
-            inBlock[0] = intersectCircles[0];
-        } else if (cumuloutput[index1d] == (cumuloutput[index1d-1]+1)){
-            inBlock[cumuloutput[index1d-1]] = intersectCircles[index1d];
-        }
-        uint numdefcircle = cumuloutput[numintersectcircle-1];
-        __syncthreads(); // wait for all threads
-
-        // calculate pixel using definitive circles
-        if (pixelX < imageWidth && pixelY < imageHeight){
-            for (int i = 0; i < numdefcircle; i++){
-                float3 circleposition = *(float3*)(&cuConstRendererParams.position[inBlock[i] * 3]);
-                shadePixel(inBlock[i], pixelCenterNorm, circleposition, &colordata);
-            }
-        }
-        __syncthreads(); // wait for all threads
-    }
-
-    // finally, update new pixel value
-    if (pixelX < imageWidth && pixelY < imageHeight){
-        *imgPtr = colordata;
-    }
->>>>>>> a0fe7964
 }
 
 ////////////////////////////////////////////////////////////////////////////////////////
@@ -975,45 +868,41 @@
     // split image to 1024(32x32) blocks
     dim3 gridDim((image->width + blockDim.x - 1) / blockDim.x, (image->height + blockDim.y - 1) / blockDim.y);
 
-<<<<<<< HEAD
-    if (numCircles >= 5){
-        kernelRenderPixels<<<gridDim, blockDim>>>();
-    }else{ // if there are too little circles, just thread for circle is better
-        float invWidth = 1.f / image->width;
-        float invHeight = 1.f / image->height;
-        int num_blocks; // number of blocks in grid
-        const int num_threads_per_block = 64; // 64 threads per block
-
-        for (int circleIndex = 0; circleIndex < numCircles; circleIndex++){
-            int index3 = 3 * circleIndex;
-            float px = position[index3];
-            float py = position[index3+1];
-            float rad = radius[circleIndex];
-
-            int minX = static_cast<int>(image->width * (px - rad));
-            int maxX = static_cast<int>(image->width * (px + rad)) + 1;
-            int minY = static_cast<int>(image->height * (py - rad));
-            int maxY = static_cast<int>(image->height * (py + rad)) + 1;
-
-            int screenMinX = (minX > 0) ? ((minX < image->width) ? minX : image->width) : 0;
-            int screenMaxX = (maxX > 0) ? ((maxX < image->width) ? maxX : image->width) : 0;
-            int screenMinY = (minY > 0) ? ((minY < image->height) ? minY : image->height) : 0;
-            int screenMaxY = (maxY > 0) ? ((maxY < image->height) ? maxY : image->height) : 0;
-
-            num_blocks = ((screenMaxX - screenMinX) * (screenMaxY - screenMinY) + num_threads_per_block - 1) / num_threads_per_block;
-
-            kernelRenderCircle<<<num_blocks, num_threads_per_block>>>(screenMinX, screenMaxX, screenMinY, screenMaxY, invHeight, invWidth, circleIndex);
-
-            cudaDeviceSynchronize();
-        }
-    }
-=======
     if (sceneName == SNOWFLAKES || sceneName == SNOWFLAKES_SINGLE_FRAME) {
         kernelRenderPixels<<<gridDim, blockDim>>>();
     } else {
-        kernelRenderPixelsByPark<<<gridDim, blockDim>>>();
-    }
-
->>>>>>> a0fe7964
+        if (numCircles >= 5){
+            kernelRenderPixelsByPark<<<gridDim, blockDim>>>();
+        }else{ // if there are too little circles, just thread for circle is better
+            float invWidth = 1.f / image->width;
+            float invHeight = 1.f / image->height;
+            int num_blocks; // number of blocks in grid
+            const int num_threads_per_block = 64; // 64 threads per block
+
+            for (int circleIndex = 0; circleIndex < numCircles; circleIndex++){
+                int index3 = 3 * circleIndex;
+                float px = position[index3];
+                float py = position[index3+1];
+                float rad = radius[circleIndex];
+
+                int minX = static_cast<int>(image->width * (px - rad));
+                int maxX = static_cast<int>(image->width * (px + rad)) + 1;
+                int minY = static_cast<int>(image->height * (py - rad));
+                int maxY = static_cast<int>(image->height * (py + rad)) + 1;
+
+                int screenMinX = (minX > 0) ? ((minX < image->width) ? minX : image->width) : 0;
+                int screenMaxX = (maxX > 0) ? ((maxX < image->width) ? maxX : image->width) : 0;
+                int screenMinY = (minY > 0) ? ((minY < image->height) ? minY : image->height) : 0;
+                int screenMaxY = (maxY > 0) ? ((maxY < image->height) ? maxY : image->height) : 0;
+
+                num_blocks = ((screenMaxX - screenMinX) * (screenMaxY - screenMinY) + num_threads_per_block - 1) / num_threads_per_block;
+
+                kernelRenderCircle<<<num_blocks, num_threads_per_block>>>(screenMinX, screenMaxX, screenMinY, screenMaxY, invHeight, invWidth, circleIndex);
+
+                cudaDeviceSynchronize();
+            }
+        }
+    }
+
     cudaDeviceSynchronize();
 }